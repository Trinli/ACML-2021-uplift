# Undersampling and calibration for uplift modeling
<<<<<<< HEAD
Code for undersampling and calibration for uplift
modeling relating to the publication.
=======
>>>>>>> 692c58e0

Code used to produce results presented in the publication "Undersampling and Calibration for Uplift Modeling".


## Code preparation
The code was tested using Python 3. 
Requirements are listed in requirements.txt.


## Data preparation
1. Download data
 - http://ailab.criteo.com/criteo-uplift-prediction-dataset/
 - https://blog.minethatdata.com/2008/03/minethatdata-e-mail-analytics-and-data.html
2. Extract data to .csv-file and store in ./datasets/
3. Run pickle_dataset.py to perform the normalization we used in the experiments.
   The script also splits the data randomly into training, validation, and testing sets,
   and performs the class-variable transformation to the label.
   The dataset can be zipped (.gz) to save space, but this is not mandatory.
   In the paper, we ran this 10 times to get 10 differently ranomized data sets.

## Experiments
1. Run undersampling experiments by running undersampling_experiments.py with suitable
   parameters, e.g.:
   ```python undersampling_experiments.py ./datasets/criteo-uplift.csv123.pickle.gz cvt 1,600,10```
    (replace '123' with whatever your file is named, 'cvt' refers to class-variable
    transformation, '1,600,10' indicates "test k from 1 to 600 with a step of 10").
    Note that the last print section shows the testing set metrics for the best model.
2. Run isotonic regression experiments, e.g.:
   ```python isotonic_regression_experiments.py ./dataset/criteo-uplift.csv123.pickle.gz dclr 3```
   (replace '123' with your dataset file, 'dclr' refers to double-classifier with
   logistic regression, '3' refers to k=3).

The alternative models for both undersampling and isotonic regression experiments are
 - 'dc' (or 'dclr'): double-classifier with logistic regression
 - 'dcrf': double-classifier with random forest
 - 'cvt' (or 'cvtlr'): class-variable transformation with logistic regression
 - 'cvtrf': class-variable transformation with random forest

In the paper, we created 10 randomized data sets, ran the code 10 times and averaged the results.
For visualizations, use function plot_uplift_curve() in uplift_metrics.py.
<|MERGE_RESOLUTION|>--- conflicted
+++ resolved
@@ -1,9 +1,4 @@
 # Undersampling and calibration for uplift modeling
-<<<<<<< HEAD
-Code for undersampling and calibration for uplift
-modeling relating to the publication.
-=======
->>>>>>> 692c58e0
 
 Code used to produce results presented in the publication "Undersampling and Calibration for Uplift Modeling".
 
